[build-system]
requires = ["setuptools", "wheel", "Cython>=0.29.23", "numpy >= 1.20"]

[project.urls]
"Homepage"= "https://github.com/AlexanderFengler/ssm-simulators"
"Bug Tracker"= "https://github.com/AlexanderFengler/ssm-simulators/issues"

[project]
name= "ssm-simulators"
<<<<<<< HEAD
version= "0.8.4"
=======
version= "0.9.0"

>>>>>>> 826234da
authors= [{name = "Alexander Fenger", email = "alexander_fengler@brown.edu"}]
description= "SSMS is a package collecting simulators and training data generators for a bunch of generative models of interest in the cognitive science / neuroscience and approximate bayesian computation communities"
readme = "README.md"
requires-python= ">=3.10, <=3.12"
classifiers= [
    "Development Status :: 1 - Planning",
    "Environment :: Console",
    "License :: OSI Approved :: MIT License",
    "Programming Language :: Python",
    "Topic :: Scientific/Engineering"
]
dependencies=["numpy >= 1.17.0, <2.0.0", "scipy >=1.6.3", "pandas >= 1.0.0", "scikit-learn >= 0.24.0", "psutil >= 5.0.0", "pathos >= 0.3.0"]
keywords= ["simulators", "generative models", "cognitive science", "neuroscience"]

[project.optional-dependencies]
dev = ["black", "ruff", "pytest"]<|MERGE_RESOLUTION|>--- conflicted
+++ resolved
@@ -7,12 +7,7 @@
 
 [project]
 name= "ssm-simulators"
-<<<<<<< HEAD
-version= "0.8.4"
-=======
-version= "0.9.0"
-
->>>>>>> 826234da
+version= "0.9.1"
 authors= [{name = "Alexander Fenger", email = "alexander_fengler@brown.edu"}]
 description= "SSMS is a package collecting simulators and training data generators for a bunch of generative models of interest in the cognitive science / neuroscience and approximate bayesian computation communities"
 readme = "README.md"
