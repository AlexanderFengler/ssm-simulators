[build-system]
requires = ["setuptools", "wheel", "Cython>=0.29.23", "numpy >= 1.20"]

[project.urls]
"Homepage"= "https://github.com/AlexanderFengler/ssm-simulators"
"Bug Tracker"= "https://github.com/AlexanderFengler/ssm-simulators/issues"

[project]
name= "ssm-simulators"
<<<<<<< HEAD
version= "0.9.0"
=======
version= "0.8.3"
>>>>>>> e63e7efc
authors= [{name = "Alexander Fenger", email = "alexander_fengler@brown.edu"}]
description= "SSMS is a package collecting simulators and training data generators for a bunch of generative models of interest in the cognitive science / neuroscience and approximate bayesian computation communities"
readme = "README.md"
requires-python= ">=3.10, <=3.12"
classifiers= [
    "Development Status :: 1 - Planning",
    "Environment :: Console",
    "License :: OSI Approved :: MIT License",
    "Programming Language :: Python",
    "Topic :: Scientific/Engineering"
]
dependencies=["numpy >= 1.17.0, <2.0.0", "scipy >=1.6.3", "pandas >= 1.0.0", "scikit-learn >= 0.24.0", "psutil >= 5.0.0", "pathos >= 0.3.0"]
keywords= ["simulators", "generative models", "cognitive science", "neuroscience"]

[project.optional-dependencies]
dev = ["black", "ruff", "pytest"]<|MERGE_RESOLUTION|>--- conflicted
+++ resolved
@@ -7,11 +7,8 @@
 
 [project]
 name= "ssm-simulators"
-<<<<<<< HEAD
 version= "0.9.0"
-=======
-version= "0.8.3"
->>>>>>> e63e7efc
+
 authors= [{name = "Alexander Fenger", email = "alexander_fengler@brown.edu"}]
 description= "SSMS is a package collecting simulators and training data generators for a bunch of generative models of interest in the cognitive science / neuroscience and approximate bayesian computation communities"
 readme = "README.md"
