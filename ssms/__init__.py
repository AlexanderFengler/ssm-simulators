--- conflicted
+++ resolved
@@ -4,11 +4,6 @@
 from . import config
 from . import support_utils
 
-<<<<<<< HEAD
-__version__ = "0.8.4"  # importlib.metadata.version(__package__ or __name__)
-=======
-
-__version__ = "0.9.0"  # importlib.metadata.version(__package__ or __name__)
->>>>>>> 826234da
+__version__ = "0.9.1"  # importlib.metadata.version(__package__ or __name__)
 
 __all__ = ["basic_simulators", "dataset_generators", "config", "support_utils"]